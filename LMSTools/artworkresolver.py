from urllib import urlencode

class LMSArtworkResolver(object):
    """
    Class object to help provide an easy way of obtaining a URL to a playlist item.

    The class is capable of working out the appropriate path depending on \
    whether the file is remote or local.

<<<<<<< HEAD
    :type host:str
    :param host:address of the server
    :type port:int
    :param port:webport of the server (default 9000)
=======
    :type host: str
    :param host: address of the server
    :type port: int
    :param port: webport of the server (default 9000)
>>>>>>> 8ae090f1
    """

    def __init__(self, host="localhost", port=9000):
        self.host = host
        self.port = port

        # Set up the template for local artwork
        base = "http://{host}:{port}".format(host=self.host, port=self.port)
        self.localart = base + "/music/{coverid}/cover_{h}x{w}_p.png"

        self.default = self.localart

    def __getRemoteURL(self, track, size):
        # Check whether there's a URL for remote artworl
        art = track.get("artwork_url", False)

        h, w = size

        # If there is, build the link.
        if art:

            return track.get("artwork_url")

        # If not, return the fallback image
        else:
            return self.default.format(coverid=0, h=h, w=w)

    def __getLocalURL(self, track, size):
        # Check if local cover art is available
        coverart = track.get("coverart", False)

        h, w = size

        # If so, build the link
        if coverart:

            return self.localart.format(h=h,
                                        w=w,
                                        coverid=track["coverid"])

        # If not, return the fallback image
        else:
            return self.default.format(h=h,
                                        w=w,
                                        coverid=0)

    def getURL(self, track, size=(500, 500)):
        """
        Method for generating link to artwork for the selected track.

<<<<<<< HEAD
        :type track:dict
        :param track:a dict object which must contain the "remote", "coverid" \
        and "coverart" tags as returned by the server.

        :type size:tuple
        :param size:optional parameter which can be used when creating links \
=======
        :type track: dict
        :param track: a dict object which must contain the "remote", "coverid" \
        and "coverart" tags as returned by the server.

        :type size: tuple
        :param size: optional parameter which can be used when creating links \
>>>>>>> 8ae090f1
        for local images. Default (500, 500).
        """

        # List of required keys
        required = ["remote", "coverart"]

        # Check that we've received the right type of data
        if type(track) != dict:
            raise TypeError("track should be a dict")

        # Check if all the keys are present
        if not set(required) < set(track.keys()):
            raise KeyError("track should have 'remote' and"
                           " 'coverart' keys")

        # Check the flags for local and remote art
        track["coverart"] = int(track["coverart"])
        remote = int(track["remote"])

        # If it's a remotely hosted file, let's get the link
        if remote:
            return self.__getRemoteURL(track, size)

        # or it's a local file, so let's get the link
        else:
            return self.__getLocalURL(track, size)<|MERGE_RESOLUTION|>--- conflicted
+++ resolved
@@ -7,17 +7,10 @@
     The class is capable of working out the appropriate path depending on \
     whether the file is remote or local.
 
-<<<<<<< HEAD
-    :type host:str
-    :param host:address of the server
-    :type port:int
-    :param port:webport of the server (default 9000)
-=======
     :type host: str
     :param host: address of the server
     :type port: int
     :param port: webport of the server (default 9000)
->>>>>>> 8ae090f1
     """
 
     def __init__(self, host="localhost", port=9000):
@@ -31,7 +24,7 @@
         self.default = self.localart
 
     def __getRemoteURL(self, track, size):
-        # Check whether there's a URL for remote artworl
+        # Check whether there's a URL for remote artwork
         art = track.get("artwork_url", False)
 
         h, w = size
@@ -68,21 +61,12 @@
         """
         Method for generating link to artwork for the selected track.
 
-<<<<<<< HEAD
-        :type track:dict
-        :param track:a dict object which must contain the "remote", "coverid" \
-        and "coverart" tags as returned by the server.
-
-        :type size:tuple
-        :param size:optional parameter which can be used when creating links \
-=======
         :type track: dict
         :param track: a dict object which must contain the "remote", "coverid" \
         and "coverart" tags as returned by the server.
 
         :type size: tuple
         :param size: optional parameter which can be used when creating links \
->>>>>>> 8ae090f1
         for local images. Default (500, 500).
         """
 
